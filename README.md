--- conflicted
+++ resolved
@@ -271,19 +271,12 @@
 
 
 - GRUCell: The GRUCell layer updates node hidden states by integrating current node features with previous temporal information, capturing sequential dependencies in transaction data.
-<<<<<<< HEAD
 - GraphSAGE: We use 3-layer GraphSAGE to perform neighborhood aggregation, allowing nodes to learn from their local graph structure and neighboring nodes' features.
 - MLP for Classification: The MLP consists of:
   - Linear Layer
   - ReLU Activation
   - Dropout
   - Linear Layer
-=======
-- GATConv (GNN1): The first GATConv layer aggregates neighbor information using attention mechanisms, refining node representations based on relevant sender-receiver relationships.
-- GATConv (GNN1): The second GATConv layer further enhances node features through additional message passing, deepening the model's ability to detect complex laundering patterns.
-- Linear (lin): The linear layer combines concatenated sender, receiver, and edge features to produce a single logit for binary edge classification, determining the likelihood of laundering.
--->
->>>>>>> 488af452
 
 **Temporal Graph Neural Network Architecture**
 
